--- conflicted
+++ resolved
@@ -80,8 +80,7 @@
         time_order=2, space_order=4, nbpml=40, full_run=False, **kwargs):
 
     solver = setup(dimensions=dimensions, spacing=spacing, nbpml=nbpml, tn=tn,
-                   space_order=space_order, time_order=time_order,
-                   dse='advanced', dle='advanced', **kwargs)
+                   space_order=space_order, time_order=time_order, **kwargs)
 
     initial_vp = smooth10(solver.model.m.data, solver.model.shape_domain)
     dm = np.float32(initial_vp**2 - solver.model.m.data)
@@ -100,8 +99,4 @@
 
 
 if __name__ == "__main__":
-<<<<<<< HEAD
-    run(full_run=True, autotune=False, space_order=6, time_order=2, dimensions=(30, 30))
-=======
-    run(full_run=False, autotune=False, space_order=6, time_order=2)
->>>>>>> da517ff6
+    run(full_run=True, autotune=False, space_order=6, time_order=2, dimensions=(30, 30))