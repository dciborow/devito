from .model import *  # noqa
from .source import *  # noqa
from .plotting import *  # noqa
<<<<<<< HEAD
from .boundaries import *  # noqa
=======
from .utils import *  # noqa
>>>>>>> 82c6ca4b
<|MERGE_RESOLUTION|>--- conflicted
+++ resolved
@@ -1,8 +1,5 @@
 from .model import *  # noqa
 from .source import *  # noqa
 from .plotting import *  # noqa
-<<<<<<< HEAD
 from .boundaries import *  # noqa
-=======
-from .utils import *  # noqa
->>>>>>> 82c6ca4b
+from .utils import *  # noqa