--- conflicted
+++ resolved
@@ -271,15 +271,12 @@
 
     def test_dimension_size_infer(self, nt=100):
         """Test that the dimension sizes are being inferred correctly"""
-<<<<<<< HEAD
-        i, j, k = dimify('i j k')
-        shape = (3, 5, 7)
-        grid = Grid(shape=shape, dimensions=(i, j, k))
-        a = Function(name='a', grid=grid).indexed
-        b = TimeFunction(name='b', grid=grid, save=True, time_dim=nt).indexed
-        eqn = Eq(b[time, i, j, k], a[i, j, k])
-        op = Operator(eqn)
-
+        grid = Grid(shape=(3, 5, 7))
+        a = Function(name='a', grid=grid)
+        b = TimeFunction(name='b', grid=grid, save=True, time_dim=nt)
+        op = Operator(Eq(b, a))
+
+        time = b.indices[0]
         op_arguments, _ = op.arguments()
         assert(op_arguments[time.start_name] == 0)
         assert(op_arguments[time.end_name] == nt)
@@ -297,16 +294,6 @@
         op_arguments, _ = op.arguments()
         assert(op_arguments[time.start_name] == 1)
         assert(op_arguments[time.end_name] == nt-1)
-=======
-        grid = Grid(shape=(3, 5, 7))
-        a = Function(name='a', grid=grid)
-        b = TimeFunction(name='b', grid=grid, save=True, time_dim=nt)
-        op = Operator(Eq(b, a))
-
-        time = b.indices[0]
-        _, op_dim_sizes = op.arguments()
-        assert(op_dim_sizes[time.name] == nt)
->>>>>>> 1f87a8c5
 
     def test_dimension_size_override(self, nt=100):
         """Test explicit overrides for the leading time dimension"""
