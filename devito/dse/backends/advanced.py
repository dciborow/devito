--- conflicted
+++ resolved
@@ -115,15 +115,9 @@
         time_invariants = {v.rhs: g.time_invariant(v) for v in g.values()}
 
         # Template for captured redundancies
-<<<<<<< HEAD
         shape = tuple(i.symbolic_extent for i in indices)
-        make = lambda i: TensorFunction(name=template(i), shape=shape,
-                                        dimensions=indices).indexed
-=======
-        shape = tuple(i.symbolic_size for i in indices)
         make = lambda i: Array(name=template(i), shape=shape,
                                dimensions=indices).indexed
->>>>>>> d443b179
 
         # Find the candidate expressions
         processed = []
