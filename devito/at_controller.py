--- conflicted
+++ resolved
@@ -1,18 +1,11 @@
-<<<<<<< HEAD
-=======
 from __future__ import absolute_import
 
 from operator import itemgetter
->>>>>>> 5689d3ad
 from os import mkdir, path
 
 import numpy as np
 
-<<<<<<< HEAD
-from devito.logger import info_at, error
-=======
 from devito.logger import error, info_at
->>>>>>> 5689d3ad
 from devito.operator import Operator
 
 
@@ -113,11 +106,7 @@
             block[0] = mask[0] and x
 
             if len(block) > 1:
-<<<<<<< HEAD
-                for y in range(minimum, maximum):
-=======
                 for y in range(minimum, x + 1):
->>>>>>> 5689d3ad
                     block[1] = mask[1] and y
 
                     if len(block) > 2:
@@ -128,17 +117,10 @@
                         block_list.add(tuple(block))
             else:
                 block_list.add(tuple(block))
-<<<<<<< HEAD
 
         # filter off some of the block sizes, heuristically
         block_list = sorted(self._filter(block_list))
 
-=======
-
-        # filter off some of the block sizes, heuristically
-        block_list = sorted(self._filter(block_list))
-
->>>>>>> 5689d3ad
         info_at("Number of block sizes that will be attempted: %d" % len(block_list))
 
         # runs function for each block_size
@@ -166,17 +148,10 @@
         """
         Filter off some block sizes to speed up autotuning. The current
         heuristic is: ::
-<<<<<<< HEAD
 
             * block sizes that are not a multiple of 2 are ditched;
             * only square blocks are retained.
 
-=======
-
-            * block sizes that are not a multiple of 2 are ditched;
-            * only square blocks are retained.
-
->>>>>>> 5689d3ad
         If no block sizes match the heuristic, then the original list is returned.
         """
         filtered_list = [b for b in block_list if all(i % 2 == 0 for i in b if i)]
@@ -188,11 +163,7 @@
 
         :return: time - how long it took to execute
         """
-<<<<<<< HEAD
-        self.op.propagator.run(self.op.get_args())
-=======
         self.op.propagator.run(self.op.get_args(), verbose=False)
->>>>>>> 5689d3ad
         return self.op.propagator.total_time
 
     def _write_block_report(self, times):
